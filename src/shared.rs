//! Module `shared` - Shared values.
//!
//! The easiest way to add a shared value to your dioxus app is to use the
//! [`sharable!`](crate::shareable) macro:
//!
//! NOTE: The type of the shared data must be `Send + Sync`.
//!
//! ```rust
//! # use dioxus::prelude::*;
//! use dioxus_shareables::shareable;
//!
//! shareable!(Var: usize = 900);
//!
//! #[allow(non_snake_case)]
//! pub fn Reader(cx: Scope) -> Element {
//!     let r = *Var.use_rw(&cx).read(); // this component will update when Var changes.
//!     cx.render(rsx! {
//!         "The number is: {r}"
//!     })
//! }
//!
//! #[allow(non_snake_case)]
//! pub fn Writer(cx: Scope) -> Element {
//!     let w1 = Var.use_w(&cx); // this component writes to Var, but does not get updated when Var
//!                              // changes
//!     let w2 = w1.clone();
//!     cx.render(rsx! {
//!         button {
//!             onclick: move |_| { *w1.write() += 1; },
//!             "+"
//!         }
//!         button {
//!             onclick: move |_| { *w2.write() -= 1; },
//!             "-"
//!         }
//!     })
//! }
//! ```

<<<<<<< HEAD
use parking_lot::{
    MappedRwLockReadGuard, MappedRwLockWriteGuard, RwLock, RwLockReadGuard, RwLockWriteGuard,
=======
use rustc_hash::FxHashMap;
use std::{
    cell::{Ref, RefCell, RefMut},
    sync::Arc,
>>>>>>> f1212710
};
use std::{collections::HashMap, sync::Arc};

<<<<<<< HEAD
type LinkUpdateMap = HashMap<usize, (usize, Arc<dyn Send + Sync + Fn()>)>;
=======
type LinkUpdateMap = FxHashMap<usize, (usize, Arc<dyn Fn()>)>;
>>>>>>> f1212710
/// The actual shared data.
pub(crate) struct Link<T>(RwLock<(T, LinkUpdateMap)>);
impl<T> Link<T> {
    pub(crate) fn new(t: T) -> Self {
<<<<<<< HEAD
        Self(RwLock::new((t, HashMap::new())))
=======
        Self(RefCell::new((t, FxHashMap::default())))
>>>>>>> f1212710
    }
    pub(crate) fn add_listener<F: FnOnce() -> Arc<dyn Send + Sync + Fn()>>(&self, id: usize, f: F) {
        self.0.write().1.entry(id).or_insert_with(|| (0, f())).0 += 1;
    }
    pub(crate) fn drop_listener(&self, id: usize) {
        let mut p = self.0.write();
        let c = if let Some((c, _)) = p.1.get_mut(&id) {
            *c -= 1;
            *c
        } else {
            1
        };
        if c == 0 {
            p.1.remove(&id);
        }
    }
    pub(crate) fn needs_update(&self) {
        for (_id, (_, u)) in self.0.read().1.iter().filter(|&(_, &(ct, _))| ct > 0) {
            u()
        }
    }
    pub(crate) fn borrow(&self) -> MappedRwLockReadGuard<T> {
        RwLockReadGuard::map(self.0.read(), |(r, _)| r)
    }
    pub(crate) fn borrow_mut(&self) -> MappedRwLockWriteGuard<T> {
        RwLockWriteGuard::map(self.0.write(), |(r, _)| r)
    }
}
#[cfg(feature = "debug")]
impl<T: std::fmt::Debug> std::fmt::Debug for Link<T> {
    fn fmt(&self, f: &mut std::fmt::Formatter<'_>) -> std::fmt::Result {
        if let Ok(me) = (self.0).try_borrow() {
            write!(f, "Link({:?})", me.0)
        } else {
            f.write_str("Link::AlreadyBorrowed")
        }
    }
}

/// The storage type for a shared global.
///
/// This is generally not used directly, but it is the type of a static declared with the
/// [`shareable!`](`crate::shareable`) macro, and can be used to construct more complicated shared
/// types.
pub struct Shareable<T>(pub(crate) Option<Arc<Link<T>>>);
impl<T> Shareable<T> {
    pub const fn new() -> Self {
        Self(None)
    }
}
#[cfg(feature = "debug")]
impl<T: std::fmt::Debug> std::fmt::Debug for Shareable<T> {
    fn fmt(&self, f: &mut std::fmt::Formatter<'_>) -> std::fmt::Result {
        if let Some(me) = &self.0 {
            write!(f, "Shareable::Initialized({:?})", me)
        } else {
            write!(f, "Shareable::Uninitialized")
        }
    }
}

/// Declare a global variable for use as [`Shared`] hook.
///
/// _Example:_
/// ```
/// # use dioxus::prelude::*;
/// dioxus_shareables::shareable!(#[doc(hidden)] Var: usize = 900); // Declares a type Var which can be used to
///                                                                 // access the global.
///
/// fn component(cx: Scope) -> Element {
///     let rw_hook = Var.use_rw(&cx);
///     let w_hook = Var.use_w(&cx);
///     // ...
///     # rsx! {cx, div {}}
/// }
/// ```
#[macro_export]
macro_rules! shareable {
    ($(#[$meta:meta])*$vis:vis $IDENT:ident: $Ty:ty = $($init:tt)*) => {
        $(#[$meta])*
        #[derive(Clone, Copy)]
        $vis struct $IDENT;
        impl $IDENT {
            /// Obtain a RW pointer to the shared value.
            ///
            /// `cx` will be marked as needing update each time you call `.write()` or
            /// `.set()` on this value.
            pub fn use_rw<'a, P>(self,cx: &$crate::reexported::Scope<'a, P>) -> &'a mut $crate::Shared<$Ty, $crate::RW> {
                $crate::shared::Static::_use_rw(self, cx)
            }
            /// Obtain a write pointer to the shared value.
            ///
            /// Note, this doesn't prevent you from reading the data, but raher indicates the
            /// relationship between your component and the data.
            ///
            /// The promise you are making when you `use_w` is that your component does not
            /// need to know when the value changes; i.e., you might read the value, but it
            /// doesn't change what you display.
            pub fn use_w<'a, P>(self,cx: &$crate::reexported::Scope<'a, P>) -> &'a mut $crate::Shared<$Ty, $crate::W> {
                $crate::shared::Static::_use_w(self, cx)
            }
            /// Get a pointer to the value, but don't call 'use_hook'.
            ///
            /// This is generally to be avoided in components, but should be used when the shared
            /// value must be initialized within a loop, or within the initializer of another hook.
            ///
            /// If you don't know why you should be using it, use either [`use_rw`](Self::use_rw)
            /// or [`use_w`](Self::use_w) instead.
            pub fn share(self) -> $crate::Shared<$Ty, $crate::W> {
                $crate::shared::Static::_share(self)
            }
        }
        const _: () = {
            // We declare the static as mutable because we are not thread-safe yet.
            #[allow(non_upper_case_globals)]
            static $IDENT: $crate::reexported::Mutex<$crate::shared::Shareable<$Ty>> = $crate::reexported::Mutex::new($crate::shared::Shareable::new());
            #[doc(hidden)]
            impl $crate::shared::Static for $IDENT {
                type Type = $Ty;
                fn _share(self) -> $crate::Shared<$Ty, $crate::W> {
                    $crate::Shared::from_shareable(&mut $IDENT.lock(), || {$($init)*})
                }
                fn _use_rw<'a, P>(self,cx: &$crate::reexported::Scope<'a, P>) -> &'a mut $crate::Shared<$Ty, $crate::RW> {
                    $crate::Shared::init(cx, &mut $IDENT.lock(), || {$($init)*}, $crate::RW)
                }
                fn _use_w<'a, P>(self,cx: &$crate::reexported::Scope<'a, P>) -> &'a mut $crate::Shared<$Ty, $crate::W> {
                    $crate::Shared::init(cx, &mut $IDENT.lock(), || {$($init)*}, $crate::W)
                }
            }
        };
    };
}

#[doc(hidden)]
pub trait Static {
    type Type;
    fn _share(self) -> Shared<Self::Type, super::W>;
    fn _use_rw<'a, P>(
        self,
        cx: &dioxus_core::Scope<'a, P>,
    ) -> &'a mut Shared<Self::Type, super::RW>;
    fn _use_w<'a, P>(self, cx: &dioxus_core::Scope<'a, P>) -> &'a mut Shared<Self::Type, super::W>;
}

/// A hook to a shared_value.
///
/// This is generally created by calling `use_rw` or `use_w` on a [`shareable!`], or by
/// calling [`ListEntry::use_rw`](`crate::list::ListEntry::use_rw`) or
/// [`ListEntry::use_w`](`crate::list::ListEntry::use_w`).
pub struct Shared<T: 'static, B: 'static> {
    pub(crate) link: Arc<Link<T>>,
    pub id: Option<usize>,
    __: std::marker::PhantomData<B>,
}
impl<T: 'static, B: 'static> Clone for Shared<T, B> {
    fn clone(&self) -> Self {
        if let Some(id) = self.id {
            self.link.add_listener(id, || Arc::new(|| {}))
        }
        Self {
            link: self.link.clone(),
            id: self.id,
            __: std::marker::PhantomData,
        }
    }
}
#[cfg(feature = "dioxus-git")]
#[doc(hidden)]
#[macro_export]
macro_rules! _use_hook { ($cx:expr,$($x:tt)*) => { $cx.use_hook(|| {$($x)*}) } }
#[cfg(not(feature = "dioxus-git"))]
#[doc(hidden)]
#[macro_export]
macro_rules! _use_hook { ($cx:expr,$($x:tt)*) => { $cx.use_hook(|_| {$($x)*}) } }

impl<T: 'static, B: 'static + super::Flag> Shared<T, B> {
    /// Initialize the hook in scope `cx`.
    ///
    /// The shared value will be initialized with `f()` if it hasn't been created yet.
    ///
    /// NOTE: this method should generally not be used directly; instead, shared values are usually
    /// created with [`shareable!`].
    pub fn init<'a, P, F: FnOnce() -> T>(
        cx: &dioxus_core::Scope<'a, P>,
        opt: &mut Shareable<T>,
        f: F,
        _: B,
    ) -> &'a mut Self {
        let id = cx.scope_id().0;
        _use_hook! {cx,
            let mut r: Shared<T, super::W> = Shared::from_shareable(opt, f);
            if B::READ {
                r.id = Some(id);
                r.link.add_listener(id, || cx.schedule_update());
            }
            // SAFETY: Transmuting between Shared<T, A> and Shared<T, B> is safe
            // because the layout of Shared<T, F> does not depend on F.
            unsafe { std::mem::transmute::<_, Self>(r) }
        }
    }
    /// Obtain a write pointer to the shared value and register the change.
    ///
    /// This will mark all components which hold a RW link to the value as needing update.
    pub fn write(&self) -> MappedRwLockWriteGuard<T> {
        self.link.needs_update();
        self.link.borrow_mut()
    }
    /// Obtain a write pointer to the shared value but do not register the change.
    ///
    /// This will not notify consumers of the change to the value.
    pub fn write_silent(&self) -> MappedRwLockWriteGuard<T> {
        self.link.borrow_mut()
    }
    /// Mark the components which hold a RW link to the value as needing update.
    pub fn needs_update(&self) {
        self.link.needs_update();
    }
    /// Set the shared value.
    ///
    /// This marks compoments which hold a RW link to the value as needing update if and only if
    /// the value has changed.
    pub fn set(&self, t: T)
    where
        T: PartialEq,
    {
        if *self.link.borrow() != t {
            *self.write() = t;
        }
    }
    /// Set the shared value to `f(&x)` where `x` is the current value.
    ///
    /// This marks components which hold a RW link to the value as needing update if and only if
    /// the value has changed.
    pub fn set_with<F: Fn(&T) -> T>(&self, f: F)
    where
        T: PartialEq,
    {
        let prev = self.link.borrow();
        let updated = f(&prev);
        if *prev != updated {
            drop(prev);
            *self.write() = updated;
        }
    }
    /// Get the value of the shared data.
    pub fn read(&self) -> MappedRwLockReadGuard<T> {
        self.link.borrow()
    }
    pub fn listeners(&self) -> String {
        format!(
            "{:?}",
            self.link
                .0
                .read()
                .1
                .iter()
                .map(|(&i, &(j, _))| (i, j))
                .collect::<Vec<_>>()
        )
    }
}

impl<T: 'static> Shared<T, super::W> {
    pub(crate) fn from_link(link: Arc<Link<T>>) -> Self {
        Self {
            link,
            id: None,
            __: std::marker::PhantomData,
        }
    }
    #[doc(hidden)]
    pub fn from_shareable<F: FnOnce() -> T>(opt: &mut Shareable<T>, f: F) -> Self {
        if let Some(p) = opt.0.as_ref() {
            Shared {
                link: p.clone(),
                id: None,
                __: std::marker::PhantomData,
            }
        } else {
            let r = Shared {
                link: Arc::new(Link::new(f())),
                id: None,
                __: std::marker::PhantomData,
            };
            opt.0 = Some(r.link.clone());
            r
        }
    }
}

impl<T: 'static, B: 'static> Drop for Shared<T, B> {
    fn drop(&mut self) {
        if let Some(id) = self.id {
            self.link.drop_listener(id);
        }
    }
}<|MERGE_RESOLUTION|>--- conflicted
+++ resolved
@@ -37,32 +37,18 @@
 //! }
 //! ```
 
-<<<<<<< HEAD
 use parking_lot::{
     MappedRwLockReadGuard, MappedRwLockWriteGuard, RwLock, RwLockReadGuard, RwLockWriteGuard,
-=======
+};
 use rustc_hash::FxHashMap;
-use std::{
-    cell::{Ref, RefCell, RefMut},
-    sync::Arc,
->>>>>>> f1212710
-};
-use std::{collections::HashMap, sync::Arc};
-
-<<<<<<< HEAD
-type LinkUpdateMap = HashMap<usize, (usize, Arc<dyn Send + Sync + Fn()>)>;
-=======
-type LinkUpdateMap = FxHashMap<usize, (usize, Arc<dyn Fn()>)>;
->>>>>>> f1212710
+use std::sync::Arc;
+
+type LinkUpdateMap = FxHashMap<usize, (usize, Arc<dyn Send + Sync + Fn()>)>;
 /// The actual shared data.
 pub(crate) struct Link<T>(RwLock<(T, LinkUpdateMap)>);
 impl<T> Link<T> {
     pub(crate) fn new(t: T) -> Self {
-<<<<<<< HEAD
-        Self(RwLock::new((t, HashMap::new())))
-=======
-        Self(RefCell::new((t, FxHashMap::default())))
->>>>>>> f1212710
+        Self(RwLock::new((t, FxHashMap::default())))
     }
     pub(crate) fn add_listener<F: FnOnce() -> Arc<dyn Send + Sync + Fn()>>(&self, id: usize, f: F) {
         self.0.write().1.entry(id).or_insert_with(|| (0, f())).0 += 1;
